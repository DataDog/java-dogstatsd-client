package com.timgroup.statsd;

import java.io.IOException;
import java.net.InetAddress;
import java.net.InetSocketAddress;
import java.net.UnknownHostException;
import java.nio.ByteBuffer;
import java.nio.channels.DatagramChannel;
import java.nio.charset.Charset;
import java.text.DecimalFormat;
import java.text.DecimalFormatSymbols;
import java.text.NumberFormat;
import java.util.Locale;
import java.util.concurrent.BlockingQueue;
import java.util.concurrent.Callable;
import java.util.concurrent.ExecutorService;
import java.util.concurrent.Executors;
import java.util.concurrent.LinkedBlockingQueue;
import java.util.concurrent.ThreadFactory;
import java.util.concurrent.TimeUnit;

/**
 * A simple StatsD client implementation facilitating metrics recording.
 *
 * <p>Upon instantiation, this client will establish a socket connection to a StatsD instance
 * running on the specified host and port. Metrics are then sent over this connection as they are
 * received by the client.
 * </p>
 *
 * <p>Three key methods are provided for the submission of data-points for the application under
 * scrutiny:
 * <ul>
 *   <li>{@link #incrementCounter} - adds one to the value of the specified named counter</li>
 *   <li>{@link #recordGaugeValue} - records the latest fixed value for the specified named gauge</li>
 *   <li>{@link #recordExecutionTime} - records an execution time in milliseconds for the specified named operation</li>
 *   <li>{@link #recordHistogramValue} - records a value, to be tracked with average, maximum, and percentiles</li>
 *   <li>{@link #recordEvent} - records an event</li>
<<<<<<< HEAD
=======
 *   <li>{@link #recordSetValue} - records a value in a set</li>
>>>>>>> cd1ce786
 * </ul>
 * From the perspective of the application, these methods are non-blocking, with the resulting
 * IO operations being carried out in a separate thread. Furthermore, these methods are guaranteed
 * not to throw an exception which may disrupt application execution.
 * </p>
 *
 * <p>As part of a clean system shutdown, the {@link #stop()} method should be invoked
 * on any StatsD clients.</p>
 *
 * @author Tom Denley
 *
 */
public final class NonBlockingStatsDClient implements StatsDClient {

    private static final int PACKET_SIZE_BYTES = 1500;

    private static final StatsDClientErrorHandler NO_OP_HANDLER = new StatsDClientErrorHandler() {
        @Override public void handle(final Exception e) { /* No-op */ }
    };

    /**
     * Because NumberFormat is not thread-safe we cannot share instances across threads. Use a ThreadLocal to
     * create one pre thread as this seems to offer a significant performance improvement over creating one per-thread:
     * http://stackoverflow.com/a/1285297/2648
     * https://github.com/indeedeng/java-dogstatsd-client/issues/4
     */
    private static final ThreadLocal<NumberFormat> NUMBER_FORMATTERS = new ThreadLocal<NumberFormat>() {
        @Override
        protected NumberFormat initialValue() {

            // Always create the formatter for the US locale in order to avoid this bug:
            // https://github.com/indeedeng/java-dogstatsd-client/issues/3
            final NumberFormat numberFormatter = NumberFormat.getInstance(Locale.US);
            numberFormatter.setGroupingUsed(false);
            numberFormatter.setMaximumFractionDigits(6);

            // we need to specify a value for Double.NaN that is recognized by dogStatsD
            if (numberFormatter instanceof DecimalFormat) { // better safe than a runtime error
                final DecimalFormat decimalFormat = (DecimalFormat) numberFormatter;
                final DecimalFormatSymbols symbols = decimalFormat.getDecimalFormatSymbols();
                symbols.setNaN("NaN");
                decimalFormat.setDecimalFormatSymbols(symbols);
            }

            return numberFormatter;
        }
    };

    private final String prefix;
    private final DatagramChannel clientChannel;
    private final StatsDClientErrorHandler handler;
    private final String constantTagsRendered;

    private final ExecutorService executor = Executors.newSingleThreadExecutor(new ThreadFactory() {
        final ThreadFactory delegate = Executors.defaultThreadFactory();
        @Override public Thread newThread(final Runnable r) {
            final Thread result = delegate.newThread(r);
            result.setName("StatsD-" + result.getName());
            result.setDaemon(true);
            return result;
        }
    });

    private final BlockingQueue<String> queue;

    /**
     * Create a new StatsD client communicating with a StatsD instance on the
     * specified host and port. All messages send via this client will have
     * their keys prefixed with the specified string. The new client will
     * attempt to open a connection to the StatsD server immediately upon
     * instantiation, and may throw an exception if that a connection cannot
     * be established. Once a client has been instantiated in this way, all
     * exceptions thrown during subsequent usage are consumed, guaranteeing
     * that failures in metrics will not affect normal code execution.
     *
     * @param prefix
     *     the prefix to apply to keys sent via this client
     * @param hostname
     *     the host name of the targeted StatsD server
     * @param port
     *     the port of the targeted StatsD server
     * @throws StatsDClientException
     *     if the client could not be started
     */
    public NonBlockingStatsDClient(final String prefix, final String hostname, final int port) throws StatsDClientException {
        this(prefix, hostname, port, Integer.MAX_VALUE);
    }

    /**
     * Create a new StatsD client communicating with a StatsD instance on the
     * specified host and port. All messages send via this client will have
     * their keys prefixed with the specified string. The new client will
     * attempt to open a connection to the StatsD server immediately upon
     * instantiation, and may throw an exception if that a connection cannot
     * be established. Once a client has been instantiated in this way, all
     * exceptions thrown during subsequent usage are consumed, guaranteeing
     * that failures in metrics will not affect normal code execution.
     *
     * @param prefix
     *     the prefix to apply to keys sent via this client
     * @param hostname
     *     the host name of the targeted StatsD server
     * @param port
     *     the port of the targeted StatsD server
     * @param queueSize
     *     the maximum amount of unprocessed messages in the BlockingQueue.
     * @throws StatsDClientException
     *     if the client could not be started
     */
    public NonBlockingStatsDClient(final String prefix, final String hostname, final int port, final int queueSize) throws StatsDClientException {
        this(prefix, hostname, port, queueSize, null, null);
    }

    /**
     * Create a new StatsD client communicating with a StatsD instance on the
     * specified host and port. All messages send via this client will have
     * their keys prefixed with the specified string. The new client will
     * attempt to open a connection to the StatsD server immediately upon
     * instantiation, and may throw an exception if that a connection cannot
     * be established. Once a client has been instantiated in this way, all
     * exceptions thrown during subsequent usage are consumed, guaranteeing
     * that failures in metrics will not affect normal code execution.
     *
     * @param prefix
     *     the prefix to apply to keys sent via this client
     * @param hostname
     *     the host name of the targeted StatsD server
     * @param port
     *     the port of the targeted StatsD server
     * @param constantTags
     *     tags to be added to all content sent
     * @throws StatsDClientException
     *     if the client could not be started
     */
    public NonBlockingStatsDClient(final String prefix, final String hostname, final int port, final String... constantTags) throws StatsDClientException {
        this(prefix, hostname, port, Integer.MAX_VALUE, constantTags, null);
    }

    /**
     * Create a new StatsD client communicating with a StatsD instance on the
     * specified host and port. All messages send via this client will have
     * their keys prefixed with the specified string. The new client will
     * attempt to open a connection to the StatsD server immediately upon
     * instantiation, and may throw an exception if that a connection cannot
     * be established. Once a client has been instantiated in this way, all
     * exceptions thrown during subsequent usage are consumed, guaranteeing
     * that failures in metrics will not affect normal code execution.
     *
     * @param prefix
     *     the prefix to apply to keys sent via this client
     * @param hostname
     *     the host name of the targeted StatsD server
     * @param port
     *     the port of the targeted StatsD server
     * @param constantTags
     *     tags to be added to all content sent
     * @param queueSize
     *     the maximum amount of unprocessed messages in the BlockingQueue.
     * @throws StatsDClientException
     *     if the client could not be started
     */
    public NonBlockingStatsDClient(final String prefix, final String hostname, final int port, final int queueSize, final String... constantTags) throws StatsDClientException {
        this(prefix, hostname, port, queueSize, constantTags, null);
    }

    /**
     * Create a new StatsD client communicating with a StatsD instance on the
     * specified host and port. All messages send via this client will have
     * their keys prefixed with the specified string. The new client will
     * attempt to open a connection to the StatsD server immediately upon
     * instantiation, and may throw an exception if that a connection cannot
     * be established. Once a client has been instantiated in this way, all
     * exceptions thrown during subsequent usage are passed to the specified
     * handler and then consumed, guaranteeing that failures in metrics will
     * not affect normal code execution.
     *
     * @param prefix
     *     the prefix to apply to keys sent via this client
     * @param hostname
     *     the host name of the targeted StatsD server
     * @param port
     *     the port of the targeted StatsD server
     * @param constantTags
     *     tags to be added to all content sent
     * @param errorHandler
     *     handler to use when an exception occurs during usage, may be null to indicate noop
     * @throws StatsDClientException
     *     if the client could not be started
     */
    public NonBlockingStatsDClient(final String prefix, final String hostname, final int port,
                                   final String[] constantTags, final StatsDClientErrorHandler errorHandler) throws StatsDClientException {
        this(prefix, Integer.MAX_VALUE, constantTags, errorHandler, staticStatsDAddressResolution(hostname, port));
    }

    /**
     * Create a new StatsD client communicating with a StatsD instance on the
     * specified host and port. All messages send via this client will have
     * their keys prefixed with the specified string. The new client will
     * attempt to open a connection to the StatsD server immediately upon
     * instantiation, and may throw an exception if that a connection cannot
     * be established. Once a client has been instantiated in this way, all
     * exceptions thrown during subsequent usage are passed to the specified
     * handler and then consumed, guaranteeing that failures in metrics will
     * not affect normal code execution.
     *
     * @param prefix
     *     the prefix to apply to keys sent via this client
     * @param hostname
     *     the host name of the targeted StatsD server
     * @param port
     *     the port of the targeted StatsD server
     * @param constantTags
     *     tags to be added to all content sent
     * @param errorHandler
     *     handler to use when an exception occurs during usage, may be null to indicate noop
     * @param queueSize
     *     the maximum amount of unprocessed messages in the BlockingQueue.
     * @throws StatsDClientException
     *     if the client could not be started
     */
    public NonBlockingStatsDClient(final String prefix, final String hostname, final int port, final int queueSize,
                                   final String[] constantTags, final StatsDClientErrorHandler errorHandler) throws StatsDClientException {
        this(prefix, queueSize, constantTags, errorHandler, staticStatsDAddressResolution(hostname, port));
    }

    /**
     * Create a new StatsD client communicating with a StatsD instance on the
     * specified host and port. All messages send via this client will have
     * their keys prefixed with the specified string. The new client will
     * attempt to open a connection to the StatsD server immediately upon
     * instantiation, and may throw an exception if that a connection cannot
     * be established. Once a client has been instantiated in this way, all
     * exceptions thrown during subsequent usage are passed to the specified
     * handler and then consumed, guaranteeing that failures in metrics will
     * not affect normal code execution.
     *
     * @param prefix
     *     the prefix to apply to keys sent via this client
     * @param constantTags
     *     tags to be added to all content sent
     * @param errorHandler
     *     handler to use when an exception occurs during usage, may be null to indicate noop
     * @param addressLookup
     *     yields the IP address and socket of the StatsD server
     * @param queueSize
     *     the maximum amount of unprocessed messages in the BlockingQueue.
     * @throws StatsDClientException
     *     if the client could not be started
     */
    public NonBlockingStatsDClient(final String prefix,  final int queueSize, String[] constantTags, final StatsDClientErrorHandler errorHandler,
                                   final Callable<InetSocketAddress> addressLookup) throws StatsDClientException {
        if((prefix != null) && (!prefix.isEmpty())) {
            this.prefix = String.format("%s.", prefix);
        } else {
            this.prefix = "";
        }
        if(errorHandler == null) {
            handler = NO_OP_HANDLER;
        }
        else {
            handler = errorHandler;
        }

        /* Empty list should be null for faster comparison */
        if((constantTags != null) && (constantTags.length == 0)) {
            constantTags = null;
        }

        if(constantTags != null) {
            constantTagsRendered = tagString(constantTags, null);
        } else {
            constantTagsRendered = null;
        }

        try {
            clientChannel = DatagramChannel.open();
        } catch (final Exception e) {
            throw new StatsDClientException("Failed to start StatsD client", e);
        }
        queue = new LinkedBlockingQueue<String>(queueSize);
        executor.submit(new QueueConsumer(addressLookup));
    }

    /**
     * Cleanly shut down this StatsD client. This method may throw an exception if
     * the socket cannot be closed.
     */
    @Override
    public void stop() {
        try {
            executor.shutdown();
            executor.awaitTermination(30, TimeUnit.SECONDS);
        }
        catch (final Exception e) {
            handler.handle(e);
        }
        finally {
            if (clientChannel != null) {
                try {
                    clientChannel.close();
                }
                catch (final IOException e) {
                    handler.handle(e);
                }
            }
        }
    }

    /**
     * Generate a suffix conveying the given tag list to the client
     */
    static String tagString(final String[] tags, final String tagPrefix) {
        final StringBuilder sb;
        if(tagPrefix != null) {
            if((tags == null) || (tags.length == 0)) {
                return tagPrefix;
            }
            sb = new StringBuilder(tagPrefix);
            sb.append(",");
        } else {
            if((tags == null) || (tags.length == 0)) {
                return "";
            }
            sb = new StringBuilder("|#");
        }

        for(int n=tags.length - 1; n>=0; n--) {
            sb.append(tags[n]);
            if(n > 0) {
                sb.append(",");
            }
        }
        return sb.toString();
    }

    /**
     * Generate a suffix conveying the given tag list to the client
     */
    String tagString(final String[] tags) {
        return tagString(tags, constantTagsRendered);
    }

    /**
     * Adjusts the specified counter by a given delta.
     *
     * <p>This method is non-blocking and is guaranteed not to throw an exception.</p>
     *
     * @param aspect
     *     the name of the counter to adjust
     * @param delta
     *     the amount to adjust the counter by
     * @param tags
     *     array of tags to be added to the data
     */
    @Override
    public void count(final String aspect, final long delta, final String... tags) {
        send(String.format("%s%s:%d|c%s", prefix, aspect, delta, tagString(tags)));
    }

    /**
     * Increments the specified counter by one.
     *
     * <p>This method is non-blocking and is guaranteed not to throw an exception.</p>
     *
     * @param aspect
     *     the name of the counter to increment
     * @param tags
     *     array of tags to be added to the data
     */
    @Override
    public void incrementCounter(final String aspect, final String... tags) {
        count(aspect, 1, tags);
    }

    /**
     * Convenience method equivalent to {@link #incrementCounter(String, String[])}.
     */
    @Override
    public void increment(final String aspect, final String... tags) {
        incrementCounter(aspect, tags);
    }

    /**
     * Decrements the specified counter by one.
     *
     * <p>This method is non-blocking and is guaranteed not to throw an exception.</p>
     *
     * @param aspect
     *     the name of the counter to decrement
     * @param tags
     *     array of tags to be added to the data
     */
    @Override
    public void decrementCounter(final String aspect, final String... tags) {
        count(aspect, -1, tags);
    }

    /**
     * Convenience method equivalent to {@link #decrementCounter(String, String[])}.
     */
    @Override
    public void decrement(final String aspect, final String... tags) {
        decrementCounter(aspect, tags);
    }

    /**
     * Records the latest fixed value for the specified named gauge.
     *
     * <p>This method is non-blocking and is guaranteed not to throw an exception.</p>
     *
     * @param aspect
     *     the name of the gauge
     * @param value
     *     the new reading of the gauge
     * @param tags
     *     array of tags to be added to the data
     */
    @Override
    public void recordGaugeValue(final String aspect, final double value, final String... tags) {
        /* Intentionally using %s rather than %f here to avoid
         * padding with extra 0s to represent precision */
        send(String.format("%s%s:%s|g%s", prefix, aspect, NUMBER_FORMATTERS.get().format(value), tagString(tags)));
    }

    /**
     * Convenience method equivalent to {@link #recordGaugeValue(String, double, String[])}.
     */
    @Override
    public void gauge(final String aspect, final double value, final String... tags) {
        recordGaugeValue(aspect, value, tags);
    }


    /**
     * Records the latest fixed value for the specified named gauge.
     *
     * <p>This method is non-blocking and is guaranteed not to throw an exception.</p>
     *
     * @param aspect
     *     the name of the gauge
     * @param value
     *     the new reading of the gauge
     * @param tags
     *     array of tags to be added to the data
     */
    @Override
    public void recordGaugeValue(final String aspect, final long value, final String... tags) {
        send(String.format("%s%s:%d|g%s", prefix, aspect, value, tagString(tags)));
    }

    /**
     * Convenience method equivalent to {@link #recordGaugeValue(String, long, String[])}.
     */
    @Override
    public void gauge(final String aspect, final long value, final String... tags) {
        recordGaugeValue(aspect, value, tags);
    }

    /**
     * Records an execution time in milliseconds for the specified named operation.
     *
     * <p>This method is non-blocking and is guaranteed not to throw an exception.</p>
     *
     * @param aspect
     *     the name of the timed operation
     * @param timeInMs
     *     the time in milliseconds
     * @param tags
     *     array of tags to be added to the data
     */
    @Override
    public void recordExecutionTime(final String aspect, final long timeInMs, final String... tags) {
        send(String.format("%s%s:%d|ms%s", prefix, aspect, timeInMs, tagString(tags)));
    }

    /**
     * Convenience method equivalent to {@link #recordExecutionTime(String, long, String[])}.
     */
    @Override
    public void time(final String aspect, final long value, final String... tags) {
        recordExecutionTime(aspect, value, tags);
    }

    /**
     * Records a value for the specified named histogram.
     *
     * <p>This method is non-blocking and is guaranteed not to throw an exception.</p>
     *
     * @param aspect
     *     the name of the histogram
     * @param value
     *     the value to be incorporated in the histogram
     * @param tags
     *     array of tags to be added to the data
     */
    @Override
    public void recordHistogramValue(final String aspect, final double value, final String... tags) {
        /* Intentionally using %s rather than %f here to avoid
         * padding with extra 0s to represent precision */
        send(String.format("%s%s:%s|h%s", prefix, aspect, NUMBER_FORMATTERS.get().format(value), tagString(tags)));
    }

    /**
     * Convenience method equivalent to {@link #recordHistogramValue(String, double, String[])}.
     */
    @Override
    public void histogram(final String aspect, final double value, final String... tags) {
        recordHistogramValue(aspect, value, tags);
    }

    /**
     * Records a value for the specified named histogram.
     *
     * <p>This method is non-blocking and is guaranteed not to throw an exception.</p>
     *
     * @param aspect
     *     the name of the histogram
     * @param value
     *     the value to be incorporated in the histogram
     * @param tags
     *     array of tags to be added to the data
     */
    @Override
    public void recordHistogramValue(final String aspect, final long value, final String... tags) {
        send(String.format("%s%s:%d|h%s", prefix, aspect, value, tagString(tags)));
    }

    /**
     * Convenience method equivalent to {@link #recordHistogramValue(String, long, String[])}.
     */
    @Override
    public void histogram(final String aspect, final long value, final String... tags) {
        recordHistogramValue(aspect, value, tags);
    }

<<<<<<< HEAD
    /**
     * Records a run status for the specified named service check.
     *
     * <p>This method is a DataDog extension, and may not work with other servers.</p>
     *
     * <p>This method is non-blocking and is guaranteed not to throw an exception.</p>
     *
     * @param sc
     *     the service check object
     */
    @Override public void recordServiceCheckRun(ServiceCheck sc) {
        send(toStatsDString(sc));
    }
    
    private String toStatsDString(ServiceCheck sc) {
        StringBuilder sb = new StringBuilder();
        sb.append(String.format("_sc|%s|%d", sc.getName(), sc.getStatus()));
        if (sc.getTimestamp() > 0) {
            sb.append(String.format("|d:%d", sc.getTimestamp()));
        }
        if (sc.getHostname() != null) {
            sb.append(String.format("|h:%s", sc.getHostname()));
        }
        sb.append(tagString(sc.getTags()));
        if (sc.getMessage() != null) {
            sb.append(String.format("|m:%s", sc.getEscapedMessage()));
        }
        return sb.toString();
    }

    /**
     * Convenience method equivalent to {@link #recordServiceCheckRun(ServiceCheck sc)}.
     */
    @Override
    public void serviceCheck(ServiceCheck sc) {
        recordServiceCheckRun(sc);
    }

=======
>>>>>>> cd1ce786
    private String eventMap(final Event event) {
        final StringBuilder res = new StringBuilder("");

        final long millisSinceEpoch = event.getMillisSinceEpoch();
        if (millisSinceEpoch != -1) {
            res.append("|d:").append(millisSinceEpoch / 1000);
        }

        final String hostname = event.getHostname();
        if (hostname != null) {
            res.append("|h:").append(hostname);
        }

        final String aggregationKey = event.getAggregationKey();
        if (aggregationKey != null) {
            res.append("|k:").append(aggregationKey);
        }

        final String priority = event.getPriority();
        if (priority != null) {
            res.append("|p:").append(priority);
        }

        final String alertType = event.getAlertType();
        if (alertType != null) {
            res.append("|t:").append(alertType);
        }

        return res.toString();
    }

    /**
     * Records an event
     *
     * <p>This method is a DataDog extension, and may not work with other servers.</p>
     *
     * <p>This method is non-blocking and is guaranteed not to throw an exception.</p>
     *
     * @param event
     *     The event to record
     * @param tags
     *     array of tags to be added to the data
     *
     * @see <a href="http://docs.datadoghq.com/guides/dogstatsd/#events-1">http://docs.datadoghq.com/guides/dogstatsd/#events-1</a>
     */
    @Override
    public void recordEvent(final Event event, final String... tags) {
<<<<<<< HEAD
        final String title = prefix + event.getTitle();
        final String text = event.getText();
=======
        final String title = escapeEventString(prefix + event.getTitle());
        final String text = escapeEventString(event.getText());
>>>>>>> cd1ce786
        send(String.format("_e{%d,%d}:%s|%s%s%s",
                title.length(), text.length(), title, text, eventMap(event), tagString(tags)));
    }

<<<<<<< HEAD
    private void send(String message) {
=======
    private String escapeEventString(final String title) {
        return title.replace("\n", "\\n");
    }

    /**
     * Records a run status for the specified named service check.
     *
     * <p>This method is a DataDog extension, and may not work with other servers.</p>
     *
     * <p>This method is non-blocking and is guaranteed not to throw an exception.</p>
     *
     * @param sc
     *     the service check object
     */
    @Override
    public void recordServiceCheckRun(final ServiceCheck sc) {
        send(toStatsDString(sc));
    }
    
    private String toStatsDString(final ServiceCheck sc) {
        // see http://docs.datadoghq.com/guides/dogstatsd/#service-checks
        final StringBuilder sb = new StringBuilder();
        sb.append(String.format("_sc|%s|%d", sc.getName(), sc.getStatus()));
        if (sc.getTimestamp() > 0) {
            sb.append(String.format("|d:%d", sc.getTimestamp()));
        }
        if (sc.getHostname() != null) {
            sb.append(String.format("|h:%s", sc.getHostname()));
        }
        sb.append(tagString(sc.getTags()));
        if (sc.getMessage() != null) {
            sb.append(String.format("|m:%s", sc.getEscapedMessage()));
        }
        return sb.toString();
    }

    /**
     * Convenience method equivalent to {@link #recordServiceCheckRun(ServiceCheck sc)}.
     */
    @Override
    public void serviceCheck(final ServiceCheck sc) {
        recordServiceCheckRun(sc);
    }


    /**
     * Records a value for the specified set.
     *
     * Sets are used to count the number of unique elements in a group. If you want to track the number of
     * unique visitor to your site, sets are a great way to do that.
     *
     * <p>This method is a DataDog extension, and may not work with other servers.</p>
     *
     * <p>This method is non-blocking and is guaranteed not to throw an exception.</p>
     *
     * @param aspect
     *     the name of the set
     * @param value
     *     the value to track
     * @param tags
     *     array of tags to be added to the data
     *
     * @see <a href="http://docs.datadoghq.com/guides/dogstatsd/#sets">http://docs.datadoghq.com/guides/dogstatsd/#sets</a>
     */
    @Override
    public void recordSetValue(final String aspect, final String value, final String... tags) {
        // documentation is light, but looking at dogstatsd source, we can send string values
        // here instead of numbers
        send(String.format("%s%s:%s|s%s", prefix, aspect, value, tagString(tags)));
    }

    private void send(final String message) {
>>>>>>> cd1ce786
        queue.offer(message);
    }

    public static final Charset MESSAGE_CHARSET = Charset.forName("UTF-8");


    private class QueueConsumer implements Runnable {
        private final ByteBuffer sendBuffer = ByteBuffer.allocate(PACKET_SIZE_BYTES);

        private final Callable<InetSocketAddress> addressLookup;

        QueueConsumer(final Callable<InetSocketAddress> addressLookup) {
            this.addressLookup = addressLookup;
        }

        @Override public void run() {
            while(!executor.isShutdown()) {
                try {
                    final String message = queue.poll(1, TimeUnit.SECONDS);
                    if(null != message) {
                        final InetSocketAddress address = addressLookup.call();
                        final byte[] data = message.getBytes(MESSAGE_CHARSET);
                        if(sendBuffer.remaining() < (data.length + 1)) {
                            blockingSend(address);
                        }
                        if(sendBuffer.position() > 0) {
                            sendBuffer.put( (byte) '\n');
                        }
                        sendBuffer.put(data);
                        if(null == queue.peek()) {
                            blockingSend(address);
                        }
                    }
                } catch (final Exception e) {
                    handler.handle(e);
                }
            }
        }

        private void blockingSend(final InetSocketAddress address) throws IOException {
            final int sizeOfBuffer = sendBuffer.position();
            sendBuffer.flip();

            final int sentBytes = clientChannel.send(sendBuffer, address);
            sendBuffer.limit(sendBuffer.capacity());
            sendBuffer.rewind();

            if (sizeOfBuffer != sentBytes) {
                handler.handle(
                        new IOException(
                            String.format(
                                "Could not send entirely stat %s to host %s:%d. Only sent %d bytes out of %d bytes",
                                sendBuffer.toString(),
                                address.getHostName(),
                                address.getPort(),
                                sentBytes,
                                sizeOfBuffer)));
            }
        }
    }

    /**
     * Create dynamic lookup for the given host name and port.
     *
     * @param hostname the host name of the targeted StatsD server
     * @param port     the port of the targeted StatsD server
     * @return a function to perform the lookup
     * @see NonBlockingStatsDClient#NonBlockingStatsDClient(String, String[], StatsDClientErrorHandler, Callable)
     */
    public static Callable<InetSocketAddress> volatileAddressResolution(final String hostname, final int port) {
        return new Callable<InetSocketAddress>() {
            @Override public InetSocketAddress call() throws UnknownHostException {
                return new InetSocketAddress(InetAddress.getByName(hostname), port);
            }
        };
    }

  /**
   * Lookup the address for the given host name and cache the result.
   *
   * @param hostname the host name of the targeted StatsD server
   * @param port     the port of the targeted StatsD server
   * @return a function that cached the result of the lookup
   * @throws Exception if the lookup fails, i.e. {@link UnknownHostException}
   */
    public static Callable<InetSocketAddress> staticAddressResolution(final String hostname, final int port) throws Exception {
        final InetSocketAddress address = volatileAddressResolution(hostname, port).call();
        return new Callable<InetSocketAddress>() {
            @Override public InetSocketAddress call() {
                return address;
            }
        };
    }

    private static Callable<InetSocketAddress> staticStatsDAddressResolution(final String hostname, final int port) throws StatsDClientException {
        try {
            return staticAddressResolution(hostname, port);
        } catch (final Exception e) {
            throw new StatsDClientException("Failed to lookup StatsD host", e);
        }
    }
}<|MERGE_RESOLUTION|>--- conflicted
+++ resolved
@@ -35,10 +35,7 @@
  *   <li>{@link #recordExecutionTime} - records an execution time in milliseconds for the specified named operation</li>
  *   <li>{@link #recordHistogramValue} - records a value, to be tracked with average, maximum, and percentiles</li>
  *   <li>{@link #recordEvent} - records an event</li>
-<<<<<<< HEAD
-=======
  *   <li>{@link #recordSetValue} - records a value in a set</li>
->>>>>>> cd1ce786
  * </ul>
  * From the perspective of the application, these methods are non-blocking, with the resulting
  * IO operations being carried out in a separate thread. Furthermore, these methods are guaranteed
@@ -574,47 +571,6 @@
         recordHistogramValue(aspect, value, tags);
     }
 
-<<<<<<< HEAD
-    /**
-     * Records a run status for the specified named service check.
-     *
-     * <p>This method is a DataDog extension, and may not work with other servers.</p>
-     *
-     * <p>This method is non-blocking and is guaranteed not to throw an exception.</p>
-     *
-     * @param sc
-     *     the service check object
-     */
-    @Override public void recordServiceCheckRun(ServiceCheck sc) {
-        send(toStatsDString(sc));
-    }
-    
-    private String toStatsDString(ServiceCheck sc) {
-        StringBuilder sb = new StringBuilder();
-        sb.append(String.format("_sc|%s|%d", sc.getName(), sc.getStatus()));
-        if (sc.getTimestamp() > 0) {
-            sb.append(String.format("|d:%d", sc.getTimestamp()));
-        }
-        if (sc.getHostname() != null) {
-            sb.append(String.format("|h:%s", sc.getHostname()));
-        }
-        sb.append(tagString(sc.getTags()));
-        if (sc.getMessage() != null) {
-            sb.append(String.format("|m:%s", sc.getEscapedMessage()));
-        }
-        return sb.toString();
-    }
-
-    /**
-     * Convenience method equivalent to {@link #recordServiceCheckRun(ServiceCheck sc)}.
-     */
-    @Override
-    public void serviceCheck(ServiceCheck sc) {
-        recordServiceCheckRun(sc);
-    }
-
-=======
->>>>>>> cd1ce786
     private String eventMap(final Event event) {
         final StringBuilder res = new StringBuilder("");
 
@@ -662,20 +618,12 @@
      */
     @Override
     public void recordEvent(final Event event, final String... tags) {
-<<<<<<< HEAD
-        final String title = prefix + event.getTitle();
-        final String text = event.getText();
-=======
         final String title = escapeEventString(prefix + event.getTitle());
         final String text = escapeEventString(event.getText());
->>>>>>> cd1ce786
         send(String.format("_e{%d,%d}:%s|%s%s%s",
                 title.length(), text.length(), title, text, eventMap(event), tagString(tags)));
     }
 
-<<<<<<< HEAD
-    private void send(String message) {
-=======
     private String escapeEventString(final String title) {
         return title.replace("\n", "\\n");
     }
@@ -748,7 +696,6 @@
     }
 
     private void send(final String message) {
->>>>>>> cd1ce786
         queue.offer(message);
     }
 
