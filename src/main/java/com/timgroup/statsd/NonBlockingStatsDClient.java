--- conflicted
+++ resolved
@@ -52,10 +52,12 @@
  */
 public class NonBlockingStatsDClient implements StatsDClient {
 
-<<<<<<< HEAD
+    /**
+     * 1400 chosen as default here so that the number of bytes in a message plus the number of bytes required
+     * for additional udp headers should be under the 1500 Maximum Transmission Unit for ethernet.
+     * See https://github.com/DataDog/java-dogstatsd-client/pull/17 for discussion.
+     */
     private static final int DEFAULT_MAX_PACKET_SIZE_BYTES = 1400;
-=======
->>>>>>> 90771e04
     private static final int SOCKET_TIMEOUT_MS = 100;
     private static final int SOCKET_BUFFER_BYTES = -1;
 
@@ -515,18 +517,13 @@
         } catch (final Exception e) {
             throw new StatsDClientException("Failed to start StatsD client", e);
         }
-<<<<<<< HEAD
-        queue = new LinkedBlockingQueue<String>(queueSize);
-        executor.submit(new QueueConsumer(maxPacketSizeBytes, addressLookup));
-=======
-        statsDSender = createSender(addressLookup, queueSize, handler, clientChannel);
+        statsDSender = createSender(addressLookup, queueSize, handler, clientChannel, maxPacketSizeBytes);
         executor.submit(statsDSender);
     }
 
     protected StatsDSender createSender(final Callable<SocketAddress> addressLookup, final int queueSize,
-                                        final StatsDClientErrorHandler handler, final DatagramChannel clientChannel) {
-        return new StatsDSender(addressLookup, queueSize, handler, clientChannel);
->>>>>>> 90771e04
+                                        final StatsDClientErrorHandler handler, final DatagramChannel clientChannel, final int maxPacketSizeBytes) {
+        return new StatsDSender(addressLookup, queueSize, handler, clientChannel, maxPacketSizeBytes);
     }
 
     /**
@@ -1192,66 +1189,6 @@
         return sampleRate != 1 && ThreadLocalRandom.current().nextDouble() > sampleRate;
     }
 
-<<<<<<< HEAD
-    public static final Charset MESSAGE_CHARSET = Charset.forName("UTF-8");
-
-
-    private class QueueConsumer implements Runnable {
-        private final ByteBuffer sendBuffer;
-        private final Callable<SocketAddress> addressLookup;
-
-        QueueConsumer(final int maxPacketSizeBytes, final Callable<SocketAddress> addressLookup) {
-            sendBuffer = ByteBuffer.allocate(maxPacketSizeBytes);
-            this.addressLookup = addressLookup;
-        }
-
-        @Override public void run() {
-            while(!executor.isShutdown()) {
-                try {
-                    final String message = queue.poll(1, TimeUnit.SECONDS);
-                    if(null != message) {
-                        final SocketAddress address = addressLookup.call();
-                        final byte[] data = message.getBytes(MESSAGE_CHARSET);
-                        if(sendBuffer.remaining() < (data.length + 1)) {
-                            blockingSend(address);
-                        }
-                        if(sendBuffer.position() > 0) {
-                            sendBuffer.put( (byte) '\n');
-                        }
-                        sendBuffer.put(data);
-                        if(null == queue.peek()) {
-                            blockingSend(address);
-                        }
-                    }
-                } catch (final Exception e) {
-                    handler.handle(e);
-                }
-            }
-        }
-
-        private void blockingSend(final SocketAddress address) throws IOException {
-            final int sizeOfBuffer = sendBuffer.position();
-            sendBuffer.flip();
-
-            final int sentBytes = clientChannel.send(sendBuffer, address);
-            sendBuffer.limit(sendBuffer.capacity());
-            sendBuffer.rewind();
-
-            if (sizeOfBuffer != sentBytes) {
-                handler.handle(
-                        new IOException(
-                            String.format(
-                                "Could not send entirely stat %s to %s. Only sent %d bytes out of %d bytes",
-                                sendBuffer.toString(),
-                                address.toString(),
-                                sentBytes,
-                                sizeOfBuffer)));
-            }
-        }
-    }
-
-=======
->>>>>>> 90771e04
     /**
      * Create dynamic lookup for the given host name and port.
      *
