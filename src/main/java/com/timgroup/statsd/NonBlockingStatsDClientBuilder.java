--- conflicted
+++ resolved
@@ -153,24 +153,11 @@
      * @return the built NonBlockingStatsDClient.
      */
     public NonBlockingStatsDClient build() throws StatsDClientException {
-<<<<<<< HEAD
-        if (addressLookup != null) {
-            return new NonBlockingStatsDClient(prefix, queueSize, constantTags, errorHandler,
-                    addressLookup, timeout, socketBufferSize, maxPacketSizeBytes, entityID,
-                    bufferPoolSize, processorWorkers, senderWorkers, lockShardGrain, blocking,
-                    enableTelemetry, telemetryFlushInterval);
-        } else {
-            return new NonBlockingStatsDClient(prefix, queueSize, constantTags, errorHandler,
-                    staticStatsDAddressResolution(hostname, port), timeout, socketBufferSize,
-                    maxPacketSizeBytes, entityID, bufferPoolSize, processorWorkers, senderWorkers,
-                    lockShardGrain, blocking, enableTelemetry, telemetryFlushInterval);
-=======
         Callable<SocketAddress> lookup = addressLookup;
         Callable<SocketAddress> telemetryLookup = null;
 
         if (lookup == null) {
             lookup = staticStatsDAddressResolution(hostname, port);
->>>>>>> 50760ef5
         }
 
         if (telemetryLookup == null) {
@@ -183,8 +170,9 @@
 
         return new NonBlockingStatsDClient(prefix, queueSize, constantTags, errorHandler,
                 lookup, telemetryLookup, timeout, socketBufferSize, maxPacketSizeBytes,
-                entityID, bufferPoolSize, processorWorkers, senderWorkers, blocking,
-                enableTelemetry, telemetryFlushInterval);
+                entityID, bufferPoolSize, processorWorkers, senderWorkers, lockShardGrain,
+                blocking, enableTelemetry, telemetryFlushInterval);
+
     }
 
     /**
