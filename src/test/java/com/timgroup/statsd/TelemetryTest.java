--- conflicted
+++ resolved
@@ -90,14 +90,9 @@
                                        final int senderWorkers, final int lockShardGrain, boolean blocking,
                                        final boolean enableTelemetry, final int telemetryFlushInterval)
                 throws StatsDClientException {
-<<<<<<< HEAD
-                super(prefix, queueSize, constantTags, errorHandler, addressLookup, timeout, bufferSize,
-                        maxPacketSizeBytes, entityID, poolSize, processorWorkers, senderWorkers, lockShardGrain,
-=======
                 super(prefix, queueSize, constantTags, errorHandler, addressLookup, addressLookup, timeout,
                         bufferSize, maxPacketSizeBytes, entityID, poolSize, processorWorkers, senderWorkers,
->>>>>>> 50760ef5
-                        blocking, enableTelemetry, telemetryFlushInterval);
+                        lockShardGrain, blocking, enableTelemetry, telemetryFlushInterval);
         }
     };
 
